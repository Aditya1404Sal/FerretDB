// Copyright 2021 FerretDB Inc.
//
// Licensed under the Apache License, Version 2.0 (the "License");
// you may not use this file except in compliance with the License.
// You may obtain a copy of the License at
//
//     http://www.apache.org/licenses/LICENSE-2.0
//
// Unless required by applicable law or agreed to in writing, software
// distributed under the License is distributed on an "AS IS" BASIS,
// WITHOUT WARRANTIES OR CONDITIONS OF ANY KIND, either express or implied.
// See the License for the specific language governing permissions and
// limitations under the License.

// Package debug provides debug facilities.
package debug

import (
	"bytes"
	"context"
	_ "expvar" // for metrics
	"fmt"
	"log"
<<<<<<< HEAD
	"math/rand"
=======

>>>>>>> ef149390
	"net"
	"net/http"
	_ "net/http/pprof" // for profiling
	"slices"
	"text/template"
	"time"

	"github.com/FerretDB/FerretDB/internal/util/must"
	"github.com/arl/statsviz"
	"github.com/prometheus/client_golang/prometheus"
	"github.com/prometheus/client_golang/prometheus/promhttp"
	io_prometheus_client "github.com/prometheus/client_model/go"
	"go.uber.org/zap"
	"golang.org/x/exp/maps"

	"github.com/FerretDB/FerretDB/internal/util/must"
)

type metric struct {
	metricName string
	metricType int
}

// RunHandler runs debug handler.
func RunHandler(ctx context.Context, addr string, r prometheus.Registerer, l *zap.Logger) {
	stdL := must.NotFail(zap.NewStdLogAt(l, zap.WarnLevel))

	metricHandler := promhttp.InstrumentMetricHandler(
		r, promhttp.HandlerFor(prometheus.DefaultGatherer, promhttp.HandlerOpts{
			ErrorLog:          stdL,
			ErrorHandling:     promhttp.ContinueOnError,
			Registry:          r,
			EnableOpenMetrics: true,
		}),
	)
	prometheus_metrics, err := prometheus.DefaultGatherer.Gather()
	fmt.Printf("prometheus_metrics: %v\n", prometheus_metrics)
	if err != nil {
		log.Fatalf("error in Gathering prometheus metrics: %v", err)
	}

	http.Handle("/debug/metrics", metricHandler)

	opts := []statsviz.Option{
		statsviz.Root("/debug/graphs"),
	}
	for _, metricFamily := range prometheus_metrics {
		for _, metricSlice := range metricFamily.Metric {
			if metricSlice.Label != nil {
				for _, metricLabel := range metricSlice.Label {
					graphPlot := generateGraph(metricSlice, metricFamily, metricLabel)
					opts = append(opts, statsviz.TimeseriesPlot(graphPlot))
				}
			}
			graphPlot := generateGraphNonLable(metricSlice, metricFamily)
			opts = append(opts, statsviz.TimeseriesPlot(graphPlot))
		}
	}
	must.NoError(statsviz.Register(http.DefaultServeMux, opts...))

	handlers := map[string]string{
		// custom handlers registered above
		"/debug/graphs":  "Visualize metrics",
		"/debug/metrics": "Metrics in Prometheus format",

		// stdlib handlers
		"/debug/vars":  "Expvar package metrics",
		"/debug/pprof": "Runtime profiling data for pprof",
	}

	var page bytes.Buffer
	must.NoError(template.Must(template.New("debug").Parse(`
	<html>
	<body>
	<ul>
	{{range $path, $desc := .}}
		<li><a href="{{$path}}">{{$path}}</a>: {{$desc}}</li>
	{{end}}
	</ul>
	</body>
	</html>
	`)).Execute(&page, handlers))

	http.HandleFunc("/debug", func(rw http.ResponseWriter, _ *http.Request) {
		rw.Write(page.Bytes())
	})

	http.HandleFunc("/", func(rw http.ResponseWriter, req *http.Request) {
		http.Redirect(rw, req, "/debug", http.StatusSeeOther)
	})

	s := http.Server{
		Addr:     addr,
		ErrorLog: stdL,
		BaseContext: func(_ net.Listener) context.Context {
			return ctx
		},
	}

	go func() {
		lis := must.NotFail(net.Listen("tcp", addr))

		root := fmt.Sprintf("http://%s", lis.Addr())

		l.Sugar().Infof("Starting debug server on %s ...", root)

		paths := maps.Keys(handlers)
		slices.Sort(paths)

		for _, path := range paths {
			l.Sugar().Infof("%s%s - %s", root, path, handlers[path])
		}

		if err := s.Serve(lis); err != http.ErrServerClosed {
			panic(err)
		}
	}()

	<-ctx.Done()

	stopCtx, stopCancel := context.WithTimeout(context.Background(), time.Second)
	defer stopCancel()
	s.Shutdown(stopCtx) //nolint:contextcheck // use new context for cancellation

	s.Close()
	l.Sugar().Info("Debug server stopped.")
}

func (obj metric) getValue() float64 {
	x := prometheusGather()
	y := metricRetriever(x, obj.metricName)
	switch obj.metricType {
	case 0:
		return *y.Counter.Value
	case 1:
		return *y.Gauge.Value
	case 2:
		return *y.Summary.SampleSum
	case 3:
		return *y.Untyped.Value
	case 4:
		return *y.Histogram.SampleCountFloat
	}
	return 0
}

func generateGraph(metricSlice *io_prometheus_client.Metric, metricFamily *io_prometheus_client.MetricFamily, metricLabel *io_prometheus_client.LabelPair) statsviz.TimeSeriesPlot {
	key := fmt.Sprintf("%s %s %s", *metricLabel.Name, ":", *metricLabel.Value)

	finalMetricObj := new(metric)
	finalMetricObj.metricName = *metricFamily.Name
	finalMetricObj.metricType = int(*metricFamily.Type)

	GenericPlot := statsviz.TimeSeries{
		Name:     key,
		Unitfmt:  "%{y:.4s}",
		GetValue: finalMetricObj.getValue,
	}
	plot, err := statsviz.TimeSeriesPlotConfig{
		Name:       *metricLabel.Name + *metricLabel.Value + *metricFamily.Name,
		Title:      *metricFamily.Help,
		Type:       statsviz.Scatter,
		Series:     []statsviz.TimeSeries{GenericPlot},
		YAxisTitle: metricFamily.Type.String(),
	}.Build()
	if err != nil {
		log.Fatalf("Failed to build timeseries plot :%v", err)
	}
	return plot
}

func generateGraphNonLable(metricSlice *io_prometheus_client.Metric, metricFamily *io_prometheus_client.MetricFamily) statsviz.TimeSeriesPlot {

	finalMetricObj := new(metric)
	finalMetricObj.metricName = *metricFamily.Name
	finalMetricObj.metricType = int(*metricFamily.Type)

	GenericPlot := statsviz.TimeSeries{
		Name:     *metricFamily.Name,
		Unitfmt:  "%{y:.4s}",
		GetValue: finalMetricObj.getValue,
	}

	x := generateRandomString(5)
	plot, err := statsviz.TimeSeriesPlotConfig{
		Name:       *metricFamily.Name + x,
		Title:      *metricFamily.Help,
		Type:       statsviz.Scatter,
		Series:     []statsviz.TimeSeries{GenericPlot},
		YAxisTitle: "Quantity", //Temporay Modification : To be replaced with
	}.Build()
	if err != nil {
		log.Fatalf("Failed to build timeseries plot :%v", err)
	}
	return plot
}

//random string combination generated solves " panic : Duplicate plot name error for metric with different labelPair values"

const charset = "abcdefghijklmnopqrstuvwxyzABCDEFGHIJKLMNOPQRSTUVWXYZ0123456789"

var seededRand *rand.Rand = rand.New(rand.NewSource(time.Now().UnixNano()))

func generateRandomString(length int) string {
	randomString := make([]byte, length)
	for i := range randomString {
		randomString[i] = charset[seededRand.Intn(len(charset))]
	}
	return string(randomString)
}

func metricRetriever(prometheus_metrics []*io_prometheus_client.MetricFamily, metricName string) *io_prometheus_client.Metric {
	for _, specificMetric := range prometheus_metrics {
		if specificMetric.GetName() == metricName {
			finalMetricSlice := specificMetric.GetMetric()
			for _, x := range finalMetricSlice {
				return x
			}
		}
	}
	return nil
}

func prometheusGather() []*io_prometheus_client.MetricFamily {
	prometheus_metrics, err := prometheus.DefaultGatherer.Gather()
	if err != nil {
		log.Fatalf("error in Gathering prometheus metrics: %v", err)
	}
	return prometheus_metrics
}<|MERGE_RESOLUTION|>--- conflicted
+++ resolved
@@ -21,11 +21,8 @@
 	_ "expvar" // for metrics
 	"fmt"
 	"log"
-<<<<<<< HEAD
 	"math/rand"
-=======
-
->>>>>>> ef149390
+
 	"net"
 	"net/http"
 	_ "net/http/pprof" // for profiling
